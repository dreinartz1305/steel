--- conflicted
+++ resolved
@@ -6,12 +6,7 @@
 
 import pandas as pd
 import wbgapi as wb
-<<<<<<< HEAD
-
-from thefuzz import process
-=======
 import pycountry
->>>>>>> 97d88872
 
 from thefuzz import process
 from logging.handlers import TimedRotatingFileHandler
@@ -159,58 +154,6 @@
 
     return countries
 
-<<<<<<< HEAD
-def country_mapper(data_type: str = 'all'):
-    """Creates a reference of the world bank country data.
-
-    Args:
-        data_type (str, optional): Defines the data you want to return. 
-        'all': return both a dictionary mapper of countries to codes and a country reference list.
-        'dict': return just the dictoinary mapper
-        'list': return just the country list.
-        Defaults to 'all'.
-
-    Returns:
-        dict, list: A dictionary or list or both.
-    """
-    temp_df = countries_extractor('countries')[['country', 'country_code']]
-    mapping = dict(zip(temp_df['country'], temp_df['country_code']))
-    list_ref = list(mapping.keys())
-
-    if data_type == 'all':
-        logger.info('Generating the country-to-code mapping and country reference')
-        return mapping, list_ref
-    if data_type == 'dict':
-        logger.info('Generating the country-to-code mapping')
-        return mapping
-    if data_type == 'list':
-        logger.info('Generating the country reference')
-        return list_ref
-
-def generate_country_matching_dict(
-    countries_to_match: list, countries_to_reference: list, print_output: bool = False) -> dict:
-    """Generates a country string matching dictionary based on thefuzz library.
-
-    Args:
-        countries_to_match (list): A list of the countries you want to match to the reference countries
-        countries_to_reference (list): A list of the reference countries you want to match against.
-        print_output (bool): Boolean that determines whether matches are printed to the console. Defaults to False.
-
-    Returns:
-        dict: A dictionary with the highest ranking matches. 
-        Warning: does not always give a perfect result
-    """
-    country_matching_dict = {}
-    logger.info('Generating a country match for each country')
-    for country in countries_to_match:
-        match = process.extract(country, countries_to_reference, limit=3)
-        if print_output:
-            print(f'Country: {country} | Matches: {match}')
-        country_matching_dict[country] = match[0][0]
-    return country_matching_dict
-
-=======
->>>>>>> 97d88872
 def country_mapping_fixer(
     df: pd.DataFrame, country_colname: str, country_code_colname: str, country_to_code_dict: dict) -> pd.DataFrame:
     """Fixes country code mapping problems in a DataFrame by overriding the existing mapping with a dictionary.
@@ -229,9 +172,6 @@
     logger.info(f'- Fixing the country codes for {list(country_to_code_dict.keys())}')
     for item in list(country_to_code_dict.items()):
         df_c.loc[df_c[country_colname] == item[0], country_code_colname] = item[1]
-<<<<<<< HEAD
-    return df_c
-=======
     return df_c
 
 def country_matcher(country_list: list, output_type: str = 'all') -> dict:
@@ -272,5 +212,4 @@
     if output_type == 'matches':
         return countries_dict
     if output_type == 'nonmatches':
-        return unmatched_dict
->>>>>>> 97d88872
+        return unmatched_dict